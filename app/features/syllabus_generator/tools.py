--- conflicted
+++ resolved
@@ -1,20 +1,11 @@
 import os
-from typing import List, Optional
+from typing import Dict, List
 
 from app.services.logger import setup_logger
 from langchain_core.output_parsers import JsonOutputParser
 from langchain_core.prompts import PromptTemplate
-<<<<<<< HEAD
-from langchain_core.output_parsers import JsonOutputParser
 from langchain_google_genai import GoogleGenerativeAI
 from pydantic import BaseModel, Field, ValidationError
-from app.services.logger import setup_logger
-from typing import List, Dict
-import os
-=======
-from langchain_core.runnables import RunnableParallel, RunnablePassthrough
-from langchain_google_genai import GoogleGenerativeAI
->>>>>>> b17b2f75
 
 logger = setup_logger(__name__)
 
@@ -41,13 +32,8 @@
         """Initialize SyllabusBuilder with default configurations."""
         default_config = {
             "model": GoogleGenerativeAI(model="gemini-1.0-pro"),
-<<<<<<< HEAD
             "parser": JsonOutputParser(pydantic_object=SyllabusModel),
             "prompt": read_text_file("prompt/syllabus_prompt.txt"),
-=======
-            "parser": JsonOutputParser(),
-            "prompt": read_text_file("prompt/Description_prompt.txt"),
->>>>>>> b17b2f75
         }
 
         self.prompt = prompt or default_config["prompt"]
@@ -56,17 +42,7 @@
         self.grade_level_assessments = ""
 
         self.subject = subject
-<<<<<<< HEAD
         self.grade_level = grade_level.lower().strip()
-        self.verbose = verbose
-
-        # if vectorstore is None:
-        # raise ValueError("Vectorestore must be provided")
-        if subject is None or len(subject) <= 2:
-            raise ValueError("Subject must be provided")
-        if grade_level is None or len(grade_level) == 0:
-=======
-        self.grade_level = grade_level
         self.course_overview = course_overview
         self.verbose = verbose
 
@@ -74,15 +50,11 @@
 
     def _validate_inputs(self):
         """Validate inputs to ensure all required fields are provided."""
-        if not self.subject:
+        if self.subject is None or len(self.subject) <= 2:
             raise ValueError("Subject must be provided")
-        if not self.grade_level:
->>>>>>> b17b2f75
+        if self.grade_level is None or len(self.grade_level) == 0:
             raise ValueError("Grade level must be provided")
-        if not self.course_overview:
-            raise ValueError("Course overview must be provided")
-
-<<<<<<< HEAD
+
     # custommises the prompt template based on the grade level provided
     def create_prompt_temp(self) -> PromptTemplate:
         if "k" in self.grade_level.lower().strip():
@@ -101,33 +73,23 @@
         else:
             self.grade_level_assessments = read_text_file("prompt/university.txt")
 
-        prompt = PromptTemplate(
-            template=self.prompt,
-            input_variables=["subject", "grade_level", "grade_level_assessments"],
-=======
-    def compile(self) -> RunnableParallel:
-        """Compile the prompt and return the runnable chain."""
         prompt = PromptTemplate(
             template=self.prompt,
             input_variables=[
                 "subject",
                 "grade_level",
+                "grade_level_assessments",
                 "course_overview",
-                "course_objectives",
             ],
->>>>>>> b17b2f75
             partial_variables={
                 "format_instructions": self.parser.get_format_instructions()
             },
         )
         return prompt
 
-<<<<<<< HEAD
     # Returns langchain chain for creating syllabus
     def compile(self):
         prompt = self.create_prompt_temp()
-=======
->>>>>>> b17b2f75
         chain = prompt | self.model | self.parser
 
         if self.verbose:
@@ -135,7 +97,6 @@
 
         return chain
 
-<<<<<<< HEAD
     # Probably a better way to do this
     def validate_response(self, response: Dict) -> bool:
         """
@@ -185,10 +146,7 @@
             return False
 
     def create_syllabus(self):
-=======
-    def create_syllabus(self) -> dict:
         """Create syllabus by invoking the compiled chain."""
->>>>>>> b17b2f75
         if self.verbose:
             logger.info(
                 f"Creating syllabus. Subject: {self.subject}, Grade: {self.grade_level}, Course Overview: {self.course_overview}"
@@ -198,13 +156,13 @@
         max_attempts = 3
         response = ""
 
-<<<<<<< HEAD
         for attempt in range(1, max_attempts + 1):
             response = chain.invoke(
                 {
                     "subject": self.subject,
                     "grade_level": self.grade_level,
                     "grade_level_assessments": self.grade_level_assessments,
+                    "course_overview": self.course_overview,
                 }
             )
             if self.verbose:
@@ -220,14 +178,6 @@
                 )
         logger.error(
             f"Failed to generate valid response within {max_attempts} attempts"
-=======
-        response = chain.invoke(
-            {
-                "subject": self.subject,
-                "grade_level": self.grade_level,
-                "course_overview": self.course_overview,
-            }
->>>>>>> b17b2f75
         )
         return response
 
