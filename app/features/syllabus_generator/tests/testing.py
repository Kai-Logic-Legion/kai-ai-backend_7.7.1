import os
import sys
import unittest
from unittest import mock
from unittest.mock import MagicMock, mock_open, patch

<<<<<<< HEAD
import pytest

sys.path.insert(
    0, os.path.abspath(os.path.join(os.path.dirname(__file__), "../../../"))
)
=======
from dotenv import find_dotenv, load_dotenv
>>>>>>> 869222f7
from features.syllabus_generator.tools import (
    SyllabusBuilder,
    SyllabusModel,
    read_text_file,
)
from langchain_core.output_parsers import JsonOutputParser
from langchain_core.prompts import PromptTemplate
from langchain_google_genai import GoogleGenerativeAI
from pydantic import BaseModel, Field, ValidationError

load_dotenv(find_dotenv())

default_config = {
    "model": GoogleGenerativeAI(model="gemini-1.0-pro"),
    "parser": JsonOutputParser(pydantic_object=SyllabusModel),
}

test_prompt = """You are a teacher for grade: {grade_level}.

Follow these instructions to create a {subject} syllabus for your students:

1. Take into account {course_overview}.
2. Generate a comprehensive overview of the course.
3. Generate a range of topics that should be mastered by students.
4. Generate a list of learning objectives to show a student's understanding.
5. Create a dictionary of policies and exceptions that apply to the course.
6. {grade_level_assessments}
7. Generate a list of materials that are required by the students to successfully participate in the course. Materials could be things like books, tools or supplies. Use two key variables in the output of required_materials. One is recommended_books and another is required_items.

Use the provided additional notes to further tailor the syllabus as needed:
        {customisation}


You must respond as a JSON object: 
{format_instructions}
"""

custom_test_prompt = """syllabus : {syllabus}
customise only the necessary sections of the syllabus with the user requirements mentioned in {customisation} and leave other sections unchanged from its initial value. Add any additional information in a new field and name it "additional information" and apart from adding the new field do not change the initial structure of the syllabus.
You must respond as a JSON object: 
{format_instructions}

"""

assessment_prompt = """Create a grading policy for primary school students (grades 1-6). The policy should reflect a balance between academic achievement and developmental progress. Include the following elements:
Assessment Components: Detail how students will be assessed through assignments, quizzes, projects, and participation. Example weightage: 30% assignments, 25% quizzes, 25% projects, 20% participation.
Grade Scale: Use a clear scale with descriptive terms:
  1. Outstanding (O)
  2. Proficient (P)
  3. Basic (B)
  4. Needs Improvement (N)
Performance Expectations: Emphasize understanding of key concepts, effort, and improvement.
Feedback and Improvement: Provide constructive feedback and describe how students can improve through extra help or revising assignments.
Communication: Explain how progress will be communicated to students and parents, including report cards and informal updates.
Special Considerations: Outline accommodations and support available for students with learning differences."""


class TestToolMethods(unittest.TestCase):
    @patch("builtins.open", new_callable=mock_open, read_data=test_prompt)
    @patch("os.path.join", return_value="prompt/syllabus_prompt.txt")
    @patch("os.path.dirname", return_value="")
    def test_ReadTextFile(self, mock_dirname, mock_join, mock_open):
        content = read_text_file("prompt/syllabus_prompt.txt")
        self.assertEqual(content, test_prompt)
        mock_open.assert_called_once_with("prompt/syllabus_prompt.txt", "r")

    def test_SyllabusBuilderInitialization(self):
        syllabus = SyllabusBuilder(subject="Math", grade_level="grade 4", verbose=True)
        self.assertEqual(syllabus.prompt, test_prompt)
        self.assertEqual(syllabus.model, default_config["model"])
        self.assertEqual(syllabus.grade_level, "grade 4")
        self.assertEqual(syllabus.subject, "Math")
        self.assertEqual(syllabus.customisation, "")
        self.assertTrue(syllabus.verbose)

        syllabus2 = SyllabusBuilder(
            subject="Math",
            grade_level="Grade 4",
            customisation="Focus more on algebra",
            verbose=True,
        )
        self.assertEqual(syllabus2.customisation, "Focus more on algebra")

    def test_CreatePromptTemp(self):
        sb = SyllabusBuilder(grade_level="grade 4", subject="Math")
        prompt = sb.create_prompt_temp()

        self.assertEqual(sb.grade_level_assessments, assessment_prompt)
        self.assertIsInstance(prompt, PromptTemplate)

    @patch("builtins.open", new_callable=mock_open, read_data=custom_test_prompt)
    @patch("os.path.join", return_value="prompt/customisation.txt")
    @patch("os.path.dirname", return_value="")
    def test_create_custom_promptTemp(self, mock_dirname, mock_join, mock_open):
        sb = SyllabusBuilder(
            grade_level="grade 4", subject="Math", customisation="Focus on Geometry"
        )
        prompt = sb.create_custom_promptTemp()

        # Check the template content
        self.assertEqual(prompt.template, custom_test_prompt)

        # Check the input variables
        self.assertEqual(prompt.input_variables, ["customisation", "syllabus"])

        # Check the partial variables format instructions (assuming you have a method get_format_instructions)
        self.assertIn("format_instructions", prompt.partial_variables)
        self.assertIsInstance(prompt, PromptTemplate)

    def test_validate_response_valid(self):
        # Create a valid response dictionary
        valid_response = {
            "title": "Sample Syllabus Title",
            "overview": "Sample overview of the syllabus content.",
            "objectives": [
                "Define the key terms associated with...",
                "Describe the cardiac cycle...",
            ],
            "policies_and_exceptions": {
                "attendance_requirements": "Sample attendance requirements...",
                "make_up_work": "Sample make-up work policy...",
            },
            "grade_level_assessments": {
                "assessment_components": {
                    "assignments": 20,
                    "exams": 25,
                    "projects": 25,
                    "presentations": 15,
                    "participation": 15,
                },
                "grade_scale": {
                    "A": "90-100%",
                    "B": "80-89%",
                    "C": "70-79%",
                    "D": "60-69%",
                    "F": "Below 60%",
                },
            },
            "required_materials": {
                "recommended_books": ["book 1", "book 2", "book 3"],
                "required_items": [
                    "paint",
                    "paintbrush",
                    "pencil",
                    "eraser",
                    "notebooks" "sharpies",
                    "crayons",
                    "black ink pen",
                    "ruler",
                ],
            },
            "additional_information": {
                "Visual aids": ["Diagram of the cardiovascular system", ...],
                "Resources": ["Electrocardiography for Healthcare Professionals"],
            },
        }

        # Create an instance of SyllabusBuilder
        syllabus_builder = SyllabusBuilder(
            subject="Mathematics", grade_level="Grade 5", verbose=True
        )

        # Call the validate_response method
        is_valid = syllabus_builder.validate_response(valid_response)

        # Assert that the response is valid
        self.assertTrue(is_valid)

    def test_validate_response_invalid(self):
        # Create an invalid response dictionary (missing objectives)
        invalid_response = {
            "title": "Sample Syllabus Title",
            "overview": "Sample overview of the syllabus content.",
            # Missing "objectives"
            "policies_and_exceptions": {
                "attendance_requirements": "Sample attendance requirements...",
                "make_up_work": "Sample make-up work policy...",
            },
            "grade_level_assessments": {
                "assessment_components": {
                    "assignments": 20,
                    "exams": 25,
                    "projects": 25,
                    "presentations": 15,
                    "participation": 15,
                },
                "grade_scale": {
                    "A": "90-100%",
                    "B": "80-89%",
                    "C": "70-79%",
                    "D": "60-69%",
                    "F": "Below 60%",
                },
            },
            # missing required material
            "additional_information": {
                "Visual aids": ["Diagram of the cardiovascular system", ...],
                "Resources": [
                    "Textbook: Electrocardiography for Healthcare Professionals",
                ],
            },
        }

        # Create an instance of SyllabusBuilder
        syllabus_builder = SyllabusBuilder(
            subject="Mathematics", grade_level="Grade 5", verbose=True
        )

        # Call the validate_response method
        is_valid = syllabus_builder.validate_response(invalid_response)

        # Assert that the response is invalid
        self.assertFalse(is_valid)

    @patch.object(SyllabusBuilder, "create_custom_promptTemp")
    @patch.object(SyllabusBuilder, "create_prompt_temp")
    @patch("langchain_core.prompts.PromptTemplate", autospec=True)
    @patch("langchain_google_genai.GoogleGenerativeAI", autospec=True)
    @patch("langchain_core.output_parsers.JsonOutputParser", autospec=True)
    def test_compile_customisation_and_syllabus(
        self,
        mock_json_parser,
        mock_google_model,
        mock_prompt_template,
        mock_create_prompt_temp,
        mock_create_custom_promptTemp,
    ):
        mock_custom_prompt_instance = MagicMock(spec=PromptTemplate)
        mock_create_custom_promptTemp.return_value = mock_custom_prompt_instance

        mock_syllabus_prompt_instance = MagicMock(spec=PromptTemplate)
        mock_create_prompt_temp.return_value = mock_syllabus_prompt_instance

        sb = SyllabusBuilder(subject="Mathematics", grade_level="Grade 5", verbose=True)
        # Call the compile method with type "customisation"
        chain_customisation = sb.compile("customisation")

        # Verify that create_custom_promptTemp was called
        mock_create_custom_promptTemp.assert_called_once()

        chain_syllabus = sb.compile("syllabus")
        mock_create_prompt_temp.assert_called_once()

    def test_valid_model(self):
        # Example of a valid input dictionary
        valid_input = {
            "title": "Sample Syllabus Title",
            "overview": "Sample overview of the syllabus content.",
            "objectives": [
                "Define the key terms associated with...",
                "Describe the cardiac cycle...",
            ],
            "policies_and_exceptions": {
                "attendance_requirements": "Sample attendance requirements...",
                "make_up_work": "Sample make-up work policy...",
            },
            "grade_level_assessments": {
                "assessment_components": {
                    "assignments": 20,
                    "exams": 25,
                    "projects": 25,
                    "presentations": 15,
                    "participation": 15,
                },
                "grade_scale": {
                    "A": "90-100%",
                    "B": "80-89%",
                    "C": "70-79%",
                    "D": "60-69%",
                    "F": "Below 60%",
                },
            },
            "additional_information": {
                "Visual aids": ["Diagram of the cardiovascular system"],
                "Additional Resources": [
                    "Electrocardiography for Healthcare Professionals"
                ],
            },
            "required_materials": {
                "recommended_books": ["book 1", "book 2", "book 3"],
                "required_items": [
                    "paint",
                    "paintbrush",
                    "pencil",
                    "eraser",
                    "notebooks" "sharpies",
                    "crayons",
                    "black ink pen",
                    "ruler",
                ],
            },
        }

        # Create an instance of the model with the valid input
        model_instance = SyllabusModel(**valid_input)

        # Assert that the model instance is valid (should not raise ValidationError)
        self.assertEqual(model_instance.title, "Sample Syllabus Title")
        self.assertEqual(model_instance.objectives, valid_input["objectives"])
        # Add more assertions for other fields as needed

    def test_invalid_model(self):
        # Example of an invalid input dictionary (missing required fields)
        invalid_input = {
            "title": "Sample Syllabus Title",
            # Missing "overview", "objectives", "policies_and_exceptions", "grade_level_assessments", "additional_information" and "required material"
        }

        # Try to create an instance of the model with the invalid input
        with self.assertRaises(ValidationError):
            SyllabusModel(**invalid_input)


if __name__ == "__main__":
    unittest.main()<|MERGE_RESOLUTION|>--- conflicted
+++ resolved
@@ -4,15 +4,10 @@
 from unittest import mock
 from unittest.mock import MagicMock, mock_open, patch
 
-<<<<<<< HEAD
-import pytest
-
 sys.path.insert(
     0, os.path.abspath(os.path.join(os.path.dirname(__file__), "../../../"))
 )
-=======
-from dotenv import find_dotenv, load_dotenv
->>>>>>> 869222f7
+from dotenv import load_dotenv
 from features.syllabus_generator.tools import (
     SyllabusBuilder,
     SyllabusModel,
@@ -23,7 +18,7 @@
 from langchain_google_genai import GoogleGenerativeAI
 from pydantic import BaseModel, Field, ValidationError
 
-load_dotenv(find_dotenv())
+load_dotenv()
 
 default_config = {
     "model": GoogleGenerativeAI(model="gemini-1.0-pro"),
@@ -98,7 +93,7 @@
 
     def test_CreatePromptTemp(self):
         sb = SyllabusBuilder(grade_level="grade 4", subject="Math")
-        prompt = sb.create_prompt_temp()
+        prompt = sb._create_prompt_temp()
 
         self.assertEqual(sb.grade_level_assessments, assessment_prompt)
         self.assertIsInstance(prompt, PromptTemplate)
@@ -110,7 +105,7 @@
         sb = SyllabusBuilder(
             grade_level="grade 4", subject="Math", customisation="Focus on Geometry"
         )
-        prompt = sb.create_custom_promptTemp()
+        prompt = sb._create_custom_promptTemp()
 
         # Check the template content
         self.assertEqual(prompt.template, custom_test_prompt)
@@ -176,7 +171,7 @@
         )
 
         # Call the validate_response method
-        is_valid = syllabus_builder.validate_response(valid_response)
+        is_valid = syllabus_builder._validate_response(valid_response)
 
         # Assert that the response is valid
         self.assertTrue(is_valid)
@@ -222,7 +217,7 @@
         )
 
         # Call the validate_response method
-        is_valid = syllabus_builder.validate_response(invalid_response)
+        is_valid = syllabus_builder._validate_response(invalid_response)
 
         # Assert that the response is invalid
         self.assertFalse(is_valid)
@@ -248,12 +243,12 @@
 
         sb = SyllabusBuilder(subject="Mathematics", grade_level="Grade 5", verbose=True)
         # Call the compile method with type "customisation"
-        chain_customisation = sb.compile("customisation")
+        chain_customisation = sb._compile("customisation")
 
         # Verify that create_custom_promptTemp was called
         mock_create_custom_promptTemp.assert_called_once()
 
-        chain_syllabus = sb.compile("syllabus")
+        chain_syllabus = sb._compile("syllabus")
         mock_create_prompt_temp.assert_called_once()
 
     def test_valid_model(self):
