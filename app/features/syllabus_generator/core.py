--- conflicted
+++ resolved
@@ -33,8 +33,4 @@
 
 
 if __name__ == "__main__":
-<<<<<<< HEAD
-    executor(subject="Multiplication", grade_level="Kindergarten", files=[])
-=======
-    executor(subject="Multiplication", grade_level="K12")
->>>>>>> 145fe92f
+    executor(subject="Multiplication", grade_level="K12")