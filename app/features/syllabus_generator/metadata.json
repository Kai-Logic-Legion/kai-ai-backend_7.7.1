--- conflicted
+++ resolved
@@ -11,15 +11,14 @@
             "type": "text"
         },
         {
-<<<<<<< HEAD
+            "label": "Customisation",
+            "name": "customisation",
+            "type": "text"
+        },
+        {
             "label": "Course Overview",
             "name": "course_overview",
             "type": "text"
-=======
-            "label":"Customisation",
-            "name": "customisation",
-            "type":"text"
->>>>>>> c16ef141
         }
     ]
 }