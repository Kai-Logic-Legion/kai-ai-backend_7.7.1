--- conflicted
+++ resolved
@@ -3,18 +3,13 @@
 from typing import List
 from dependencies import get_db
 from utils.auth import key_check
-<<<<<<< HEAD
-from fastapi.responses import JSONResponse
-from features.Kaichat.core import generate_response, get_conversation_history, update_conversation_history
-from features.Kaichat.kai_prompt import generate_prompt
-logger = setup_logger()
-=======
 from utils.request_handler import validate_multipart_form_data
 from services.firestore import get_data
 from services.tool_registry import validate_inputs
 import json
-
->>>>>>> 17147c36
+from fastapi.responses import JSONResponse
+from features.Kaichat.core import generate_response, get_conversation_history, update_conversation_history
+from features.Kaichat.kai_prompt import generate_prompt
 
 router = APIRouter()
 
@@ -116,37 +111,4 @@
         "request_files": request_files
     }
     
-<<<<<<< HEAD
-    return quizzify.executor(upload_files, topic, num_questions)
-
-@router.post("/chat-with-kai")
-async def chat_with_kai(request: ChatRequest, _ = Depends(key_check)):
-    """
-    Endpoint to interact with the KAI chatbot.
-    """
-    try:
-        # Assuming 'user_name' and 'user_query' are parts of the ChatRequest
-        user_id = request.user.id
-        user_name = request.user.name
-        user_query = request.messages[0].payload.content  # Assuming message payload contains the query
-
-        # Retrieve the user's conversation history
-        history = get_conversation_history(user_id)
-
-        # Generate a prompt based on the current query and conversation history
-        prompt = generate_prompt(user_query, history)
-
-        # Generate the response from KAI
-        response_text = generate_response(prompt)  # Ensure your generate_response accepts a prompt and handles it correctly
-
-        # Update conversation history with the new interaction
-        update_conversation_history(user_id, user_query, response_text)
-
-        # Prepare the response to return
-        return {"response": response_text}
-    except Exception as e:
-        logger.error(f"Failed to process chat with KAI: {str(e)}")
-        
-=======
-    #return executor(request_files, topic, num_questions)
->>>>>>> 17147c36
+    #return executor(request_files, topic, num_questions)