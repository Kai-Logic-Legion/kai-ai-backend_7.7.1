[
    {
        "user": {
            "id": "string",
            "fullName": "string",
            "email": "string"
        },
        "type": "tool",
        "tool_data": {
            "tool_id": 0,
            "inputs": [
                {
                    "name": "topic",
                    "value": "Quantum Physics"
                },
                {
                    "name": "num_questions",
                    "value": 3
                },
                {
                    "name": "files",
                    "value": []
                }
            ]
        }
    },
    {
        "user": {
            "id": "string",
            "fullName": "string",
            "email": "string"
        },
        "type": "tool",
        "tool_data": {
            "tool_id": 2,
            "inputs": [
                {
                    "name": "subject",
                    "value": "Multiplication"
                },
                {
                    "name": "grade_level",
<<<<<<< HEAD
                    "value": "Kindergarten"
                },
                {
                    "name": "files",
                    "value": []
=======
                    "value": "K12"
>>>>>>> 145fe92f
                }
            ]
        }
    }
]<|MERGE_RESOLUTION|>--- conflicted
+++ resolved
@@ -40,15 +40,7 @@
                 },
                 {
                     "name": "grade_level",
-<<<<<<< HEAD
                     "value": "Kindergarten"
-                },
-                {
-                    "name": "files",
-                    "value": []
-=======
-                    "value": "K12"
->>>>>>> 145fe92f
                 }
             ]
         }
