<<<<<<< HEAD
[
    {
        "user": {
            "id": "string",
            "fullName": "string",
            "email": "string"
        },
        "type": "tool",
        "tool_data": {
            "tool_id": 2,
            "inputs": [
                {
                    "name": "subject",
                    "value": "Multiplication"
                },
                {
                    "name": "grade_level",
                    "value": "Kindergarten"
                }
            ]
        }
    },
    {
        "user": {
            "id": "string",
            "fullName": "string",
            "email": "string"
        },
        "type": "tool",
        "tool_data": {
            "tool_id": 2,
            "inputs": [
                {
                    "name": "subject",
                    "value": "Data Structures"
                },
                {
                    "name": "grade_level",
                    "value": "University"
                },
                {
                    "name": "course_overview",
                    "value": "This course covers the fundamental concepts and applications of data structures in computer science. Students will explore various data structures such as arrays, linked lists, stacks, queues, trees, and graphs. The course will emphasize both the theoretical and practical aspects of data structures, including their implementation and analysis of their efficiency. By the end of the course, students will be equipped with the knowledge to use data structures effectively in real-world applications and advanced computing challenges."
                }
            ]
        }
=======
{
    "user": {
        "id": "string",
        "fullName": "string",
        "email": "string"
    },
    "type": "tool",
    "tool_data": {
        "tool_id": 2,
        "inputs": [
            {
                "name": "subject",
                "value": "Math"
            },
            {
                "name": "grade_level",
                "value": "grade 10"
            },
            {
                "name": "customisation",
               "value": "Focus more on Geometry"
            }
        ]
>>>>>>> c16ef141
    }
}
<|MERGE_RESOLUTION|>--- conflicted
+++ resolved
@@ -1,4 +1,3 @@
-<<<<<<< HEAD
 [
     {
         "user": {
@@ -42,33 +41,12 @@
                 {
                     "name": "course_overview",
                     "value": "This course covers the fundamental concepts and applications of data structures in computer science. Students will explore various data structures such as arrays, linked lists, stacks, queues, trees, and graphs. The course will emphasize both the theoretical and practical aspects of data structures, including their implementation and analysis of their efficiency. By the end of the course, students will be equipped with the knowledge to use data structures effectively in real-world applications and advanced computing challenges."
+                },
+                {
+                    "name": "customisation",
+                    "value": "I want the course to require proficiency in Python"
                 }
             ]
         }
-=======
-{
-    "user": {
-        "id": "string",
-        "fullName": "string",
-        "email": "string"
-    },
-    "type": "tool",
-    "tool_data": {
-        "tool_id": 2,
-        "inputs": [
-            {
-                "name": "subject",
-                "value": "Math"
-            },
-            {
-                "name": "grade_level",
-                "value": "grade 10"
-            },
-            {
-                "name": "customisation",
-               "value": "Focus more on Geometry"
-            }
-        ]
->>>>>>> c16ef141
     }
-}
+]